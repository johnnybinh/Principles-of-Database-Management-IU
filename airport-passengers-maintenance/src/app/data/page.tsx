"use client";
<<<<<<< HEAD
import Chart from "./chart";
import HeatMap from "./heat_map";

export default function Data() {
  return (
    <div className="flex flex-col items-center p-20 mt-8"> {/*<!-- Add padding: p-20 and margin top: mt-8 -->*/}  
      <h1 className="text-3xl font-bold mb-8">European Aviation Traffic</h1>
      <div className="w-full max-w-6xl bg-neutral-50 rounded-lg shadow-lg p-6 flex justify-center items-center">
        <HeatMap/>
      </div>
=======
// import Chart from "./chart";
import FlightInYear from "./flight_in_year";
//import Chart_test from "./Chart_test";

export default function Data() {
  return (
    <div>
      <FlightInYear/>
>>>>>>> e0e3eefb
    </div>
  );
}<|MERGE_RESOLUTION|>--- conflicted
+++ resolved
@@ -1,5 +1,4 @@
 "use client";
-<<<<<<< HEAD
 import Chart from "./chart";
 import HeatMap from "./heat_map";
 
@@ -10,16 +9,5 @@
       <div className="w-full max-w-6xl bg-neutral-50 rounded-lg shadow-lg p-6 flex justify-center items-center">
         <HeatMap/>
       </div>
-=======
-// import Chart from "./chart";
-import FlightInYear from "./flight_in_year";
-//import Chart_test from "./Chart_test";
-
-export default function Data() {
-  return (
-    <div>
-      <FlightInYear/>
->>>>>>> e0e3eefb
-    </div>
   );
 }